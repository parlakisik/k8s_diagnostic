--- conflicted
+++ resolved
@@ -53,12 +53,6 @@
 	Placement            string                   `json:"placement,omitempty"`
 	LatencyMs            float64                  `json:"latency_ms,omitempty"`
 	ConnectivityType     string                   `json:"connectivity_type,omitempty"`
-<<<<<<< HEAD
-	ServiceType          string                   `json:"service_type,omitempty"`
-	NodePort             int32                    `json:"node_port,omitempty"`
-	ExternalIP           string                   `json:"external_ip,omitempty"`
-=======
->>>>>>> eb1629fd
 }
 
 // ExecutionInfoJSON represents execution metadata
